/*
 * Copyright 2020 Adobe. All rights reserved.
 * This file is licensed to you under the Apache License, Version 2.0 (the "License");
 * you may not use this file except in compliance with the License. You may obtain a copy
 * of the License at http://www.apache.org/licenses/LICENSE-2.0
 *
 * Unless required by applicable law or agreed to in writing, software distributed under
 * the License is distributed on an "AS IS" BASIS, WITHOUT WARRANTIES OR REPRESENTATIONS
 * OF ANY KIND, either express or implied. See the License for the specific language
 * governing permissions and limitations under the License.
 */

/* eslint-env mocha */
/* eslint mocha/no-mocha-arrows: "off" */

'use strict';

const nock = require('nock');
const assert = require('assert');
const fetch = require('../index');
const rewire = require('rewire');
const {FetchError} = require('node-fetch');

// for tests requiring socket control
const http = require('http');
const getPort = require('get-port');

const FAKE_BASE_URL = 'https://fakeurl.com';
const FAKE_PATH = '/image/test.png';

class Timer {
    constructor() {
        this.start = Date.now();
    }

    get ellapsed() {
        return Date.now() - this.start;
    }

    isBetween(v1, v2) {
        const answer = (this.ellapsed >= v1 && this.ellapsed <= v2);
        return answer;
    }
}

describe('test `retryInit` function', () => {
    afterEach(() => {
        delete process.env.__OW_ACTION_DEADLINE;
        delete process.env.NODE_FETCH_RETRY_MAX_RETRY;
        delete process.env.NODE_FETCH_RETRY_BACKOFF;
        delete process.env.NODE_FETCH_RETRY_SOCKET_TIMEOUT;
        delete process.env.NODE_FETCH_RETRY_INITIAL_WAIT;
        delete process.env.NODE_FETCH_RETRY_FORCE_TIMEOUT;
    });

    it('no params, use default values', () => {
        const rewiredFetchRetry = rewire('../index');
        const retryInit = rewiredFetchRetry.__get__('retryInit');
        const retryOptions = retryInit();
        console.log('retryOptions: ', retryOptions);
        assert.strictEqual(typeof retryOptions.startTime, 'number');
        assert.strictEqual(retryOptions.retryMaxDuration, 60000);
        assert.strictEqual(retryOptions.retryInitialDelay, 100);
        assert.strictEqual(retryOptions.retryBackoff, 2);
        assert.strictEqual(typeof retryOptions.retryOnHttpResponse, 'function');
        assert.strictEqual(retryOptions.retryOnHttpResponse({ status: 500 }), true);
        assert.strictEqual(retryOptions.retryOnHttpResponse({ status: 400 }), false);
        assert.strictEqual(retryOptions.retryOnHttpError(new FetchError('hello!', 'non-system')), false);
        assert.strictEqual(retryOptions.retryOnHttpError(new FetchError('hello!', 'system')), true);
        assert.strictEqual(retryOptions.retryOnHttpError(new FetchError('ECONNRESET', 'system')), true);
        assert.strictEqual(retryOptions.retryOnHttpError(new Error('ECONNRESET', 'system')), false);
        assert.strictEqual(retryOptions.socketTimeout, 30000);
    });

    it('no params, environment variables set, override default values', () => {
        const rewiredFetchRetry = rewire('../index');
        const retryInit = rewiredFetchRetry.__get__('retryInit');
        // override default values
        process.env.NODE_FETCH_RETRY_MAX_RETRY = 70000;
        process.env.NODE_FETCH_RETRY_INITIAL_WAIT = 500;
        process.env.NODE_FETCH_RETRY_BACKOFF = 1.0;
        process.env.NODE_FETCH_RETRY_SOCKET_TIMEOUT = 1000;
        const retryOptions = retryInit();
        assert.strictEqual(typeof retryOptions.startTime, 'number');
        assert.strictEqual(retryOptions.retryMaxDuration, 70000);
        assert.strictEqual(retryOptions.retryInitialDelay, 500);
        assert.strictEqual(retryOptions.retryBackoff, 1);
        assert.strictEqual(typeof retryOptions.retryOnHttpResponse, 'function');
        assert.strictEqual(retryOptions.retryOnHttpResponse({ status: 500 }), true);
        assert.strictEqual(retryOptions.retryOnHttpResponse({ status: 400 }), false);
        assert.strictEqual(retryOptions.retryOnHttpError(new FetchError('hello!', 'non-system')), false);
        assert.strictEqual(retryOptions.retryOnHttpError(new FetchError('hello!', 'system')), true);
        assert.strictEqual(retryOptions.retryOnHttpError(new FetchError('ECONNRESET', 'system')), true);
        assert.strictEqual(retryOptions.retryOnHttpError(new Error('ECONNRESET', 'system')), false);
        assert.strictEqual(retryOptions.socketTimeout, 1000);
    });

    it('pass in custom parameters', () => {
        const rewiredFetchRetry = rewire('../index');
        const retryInit = rewiredFetchRetry.__get__('retryInit');
        const retryOptions = retryInit({
            retryOptions: {
                retryMaxDuration: 3000,
                retryInitialDelay: 200,
                retryBackoff: 3.0,
                retryOnHttpResponse: () => {
                    return false;
                },
                retryOnHttpError: () => {
                    return false;
                },
                socketTimeout: 2000
            }
        });
        assert.strictEqual(typeof retryOptions.startTime, 'number');
        assert.strictEqual(retryOptions.retryMaxDuration, 3000);
        assert.strictEqual(retryOptions.retryInitialDelay, 200);
        assert.strictEqual(retryOptions.retryBackoff, 3);
        assert.strictEqual(typeof retryOptions.retryOnHttpResponse, 'function');
        assert.strictEqual(retryOptions.retryOnHttpResponse({ status: 500 }), false);
        assert.strictEqual(retryOptions.retryOnHttpResponse({ status: 400 }), false);
        assert.strictEqual(retryOptions.retryOnHttpError(new FetchError('hello!', 'non-system')), false);
        assert.strictEqual(retryOptions.retryOnHttpError(new FetchError('hello!', 'system')), false);
        assert.strictEqual(retryOptions.retryOnHttpError(new FetchError('ECONNRESET', 'system')), false);
        assert.strictEqual(retryOptions.retryOnHttpError(new Error('ECONNRESET', 'system')), false);
        assert.strictEqual(retryOptions.socketTimeout, 2000);
    });

    it('pass in custom parameters with async functions', async () => {
        const rewiredFetchRetry = rewire('../index');
        const retryInit = rewiredFetchRetry.__get__('retryInit');
        const retryOptions = retryInit({
            retryOptions: {
                retryMaxDuration: 3000,
                retryInitialDelay: 200,
                retryBackoff: 3.0,
                retryOnHttpResponse: async () => {
                    return Promise.resolve(false);
                },
                retryOnHttpError: async () => {
                    return Promise.resolve(false);
                },
                socketTimeout: 2000
            }
        });
        assert.strictEqual(typeof retryOptions.startTime, 'number');
        assert.strictEqual(retryOptions.retryMaxDuration, 3000);
        assert.strictEqual(retryOptions.retryInitialDelay, 200);
        assert.strictEqual(retryOptions.retryBackoff, 3);
        assert.strictEqual(typeof retryOptions.retryOnHttpResponse, 'function');
        assert.strictEqual(await retryOptions.retryOnHttpResponse({ status: 500 }), false);
        assert.strictEqual(await retryOptions.retryOnHttpResponse({ status: 400 }), false);
        assert.strictEqual(await retryOptions.retryOnHttpError(new FetchError('hello!', 'non-system')), false);
        assert.strictEqual(await retryOptions.retryOnHttpError(new FetchError('hello!', 'system')), false);
        assert.strictEqual(await retryOptions.retryOnHttpError(new FetchError('ECONNRESET', 'system')), false);
        assert.strictEqual(await retryOptions.retryOnHttpError(new Error('ECONNRESET', 'system')), false);
        assert.strictEqual(retryOptions.socketTimeout, 2000);
    });

    it('pass in custom parameters and set enviroment variables, passed parameters take priority', () => {
        const rewiredFetchRetry = rewire('../index');
        const retryInit = rewiredFetchRetry.__get__('retryInit');
        // environment variables do not make a difference
        process.env.NODE_FETCH_RETRY_MAX_RETRY = 70000;
        process.env.NODE_FETCH_RETRY_INITIAL_WAIT = 500;
        process.env.NODE_FETCH_RETRY_BACKOFF = 1.0;
        process.env.NODE_FETCH_RETRY_SOCKET_TIMEOUT = 1000;
        const retryOptions = retryInit({
            retryOptions: {
                retryMaxDuration: 3000,
                retryInitialDelay: 200,
                retryBackoff: 3.0,
                retryOnHttpResponse: () => {
                    return false;
                },
                retryOnHttpError: () => {
                    return false;
                },
                socketTimeout: 2000
            }
        });
        assert.strictEqual(typeof retryOptions.startTime, 'number');
        assert.strictEqual(retryOptions.retryMaxDuration, 3000);
        assert.strictEqual(retryOptions.retryInitialDelay, 200);
        assert.strictEqual(retryOptions.retryBackoff, 3);
        assert.strictEqual(typeof retryOptions.retryOnHttpResponse, 'function');
        assert.strictEqual(typeof retryOptions.retryOnHttpError, 'function');
        assert.strictEqual(retryOptions.retryOnHttpResponse({ status: 500 }), false);
        assert.strictEqual(retryOptions.retryOnHttpResponse({ status: 400 }), false);
        assert.strictEqual(retryOptions.retryOnHttpError(new FetchError('hello!', 'non-system')), false);
        assert.strictEqual(retryOptions.retryOnHttpError(new FetchError('hello!', 'system')), false);
        assert.strictEqual(retryOptions.retryOnHttpError(new FetchError('ECONNRESET', 'system')), false);
        assert.strictEqual(retryOptions.retryOnHttpError(new Error('ECONNRESET', 'system')), false);
        assert.strictEqual(retryOptions.socketTimeout, 2000);
    });

    it('socket timeout is larger than retry max duration', () => {
        const rewiredFetchRetry = rewire('../index');
        const retryInit = rewiredFetchRetry.__get__('retryInit');
        const retryOptions = retryInit({
            retryOptions: {
                retryMaxDuration: 3000,
                socketTimeout: 4000
            }
        });
        assert.strictEqual(typeof retryOptions.startTime, 'number');
        assert.strictEqual(retryOptions.retryMaxDuration, 3000);
        assert.strictEqual(retryOptions.retryInitialDelay, 100);
        assert.strictEqual(retryOptions.retryBackoff, 2);
        assert.strictEqual(typeof retryOptions.retryOnHttpResponse, 'function');
        assert.strictEqual(retryOptions.retryOnHttpResponse({ status: 500 }), true);
        assert.strictEqual(retryOptions.retryOnHttpResponse({ status: 400 }), false);
        assert.strictEqual(retryOptions.socketTimeout, 1500); // gets set to half the retryMaxDuration
    });

    it('socket timeout is larger than retry max duration but `forceSocketTimeout` is true', () => {
        const rewiredFetchRetry = rewire('../index');
        const retryInit = rewiredFetchRetry.__get__('retryInit');
        const retryOptions = retryInit({
            retryOptions: {
                retryMaxDuration: 3000,
                socketTimeout: 4000,
                forceSocketTimeout: true
            }
        });
        assert.strictEqual(typeof retryOptions.startTime, 'number');
        assert.strictEqual(retryOptions.retryMaxDuration, 3000);
        assert.strictEqual(retryOptions.retryInitialDelay, 100);
        assert.strictEqual(retryOptions.retryBackoff, 2);
        assert.strictEqual(typeof retryOptions.retryOnHttpResponse, 'function');
        assert.strictEqual(retryOptions.retryOnHttpResponse({ status: 500 }), true);
        assert.strictEqual(retryOptions.retryOnHttpResponse({ status: 400 }), false);
        assert.strictEqual(retryOptions.socketTimeout, 4000); // gets set to half the retryMaxDuration
    });

    it('retry max duration is greater than time till action timeout', () => {
        const rewiredFetchRetry = rewire('../index');
        const retryInit = rewiredFetchRetry.__get__('retryInit');
        process.env.__OW_ACTION_DEADLINE = Date.now() + 1000;
        const retryOptions = retryInit({
            retryOptions: {
                retryMaxDuration: 3000
            }
        });
        assert.strictEqual(typeof retryOptions.startTime, 'number');
        assert.ok(retryOptions.retryMaxDuration < 3000, retryOptions.retryMaxDuration > 0);
        assert.strictEqual(retryOptions.retryInitialDelay, 100);
        assert.strictEqual(retryOptions.retryBackoff, 2);
        assert.strictEqual(typeof retryOptions.retryOnHttpResponse, 'function');
        assert.strictEqual(retryOptions.retryOnHttpResponse({ status: 500 }), true);
        assert.strictEqual(retryOptions.retryOnHttpResponse({ status: 400 }), false);
    });

    it('custom retry on http response', () => {
        const rewiredFetchRetry = rewire('../index');
        const retryInit = rewiredFetchRetry.__get__('retryInit');
        const retryOptions = retryInit({
            retryOptions: {
                retryOnHttpError: (error) => {
                    return error.name === 'SpecialError' || false;
                }
            }
        });
        class SpecialError extends Error {
            constructor(message) {
                super(message);
                this.name = 'SpecialError';
            }
        }
        assert.strictEqual(retryOptions.retryOnHttpError(new FetchError('hello!', 'non-system')), false);
        assert.strictEqual(retryOptions.retryOnHttpError(new FetchError('hello!', 'system')), false);
        assert.strictEqual(retryOptions.retryOnHttpError(new FetchError('ECONNRESET', 'system')), false);
        assert.strictEqual(retryOptions.retryOnHttpError(new Error('ECONNRESET', 'system')), false);
        assert.strictEqual(retryOptions.retryOnHttpError(new SpecialError('error!')), true);
    });

    it('custom async retry on http response', async () => {
        const rewiredFetchRetry = rewire('../index');
        const retryInit = rewiredFetchRetry.__get__('retryInit');
        const retryOptions = retryInit({
            retryOptions: {
                retryOnHttpError: async (error) => {
                    return Promise.resolve(error.name === 'SpecialError' || false);
                }
            }
        });
        class SpecialError extends Error {
            constructor(message) {
                super(message);
                this.name = 'SpecialError';
            }
        }
        assert.strictEqual(await retryOptions.retryOnHttpError(new FetchError('hello!', 'non-system')), false);
        assert.strictEqual(await retryOptions.retryOnHttpError(new FetchError('hello!', 'system')), false);
        assert.strictEqual(await retryOptions.retryOnHttpError(new FetchError('ECONNRESET', 'system')), false);
        assert.strictEqual(await retryOptions.retryOnHttpError(new Error('ECONNRESET', 'system')), false);
        assert.strictEqual(await retryOptions.retryOnHttpError(new SpecialError('error!')), true);
    });
});

describe('test fetch retry', () => {
    afterEach(() => {
        assert(nock.isDone);
        nock.cleanAll();
    });

    it('test fetch get works 200', async () => {
        nock(FAKE_BASE_URL)
            .get(FAKE_PATH)
            .reply(200, { ok: true });
        const response = await fetch(`${FAKE_BASE_URL}${FAKE_PATH}`, { method: 'GET' });
        assert.strictEqual(response.ok, true);
    });

    it('test fetch get works 200 with custom headers (basic auth)', async () => {
        nock(FAKE_BASE_URL)
            .get(FAKE_PATH)
            .matchHeader('Authorization', 'Basic thisShouldBeAnAuthHeader')
            .reply(200, { ok: true });

        const response = await fetch(`${FAKE_BASE_URL}${FAKE_PATH}`,
            { 
                method: 'GET', 
                headers: { Authorization: 'Basic thisShouldBeAnAuthHeader' } 
            }
        );
        assert.strictEqual(response.ok, true);
    });

    it('test fetch get works 200 with custom headers (bearer token)', async () => {
        nock(FAKE_BASE_URL)
            .get(FAKE_PATH)
            .matchHeader('Authorization', 'Bearer thisShouldBeAToken')
            .reply(200, { ok: true });

        const response = await fetch(`${FAKE_BASE_URL}${FAKE_PATH}`,
            { 
                method: 'GET', 
                headers: { Authorization: 'Bearer thisShouldBeAToken' } 
            }
        );
        assert.strictEqual(response.ok, true);
    });

    it('test fetch get works 202', async () => {
        nock(FAKE_BASE_URL)
            .get(FAKE_PATH)
            .reply(202, { ok: true });
        const response = await fetch(`${FAKE_BASE_URL}${FAKE_PATH}`, { method: 'GET' });
        assert.strictEqual(response.ok, true);
    });

    it('test fetch put works 200', async () => {
        nock(FAKE_BASE_URL)
            .put(FAKE_PATH, 'hello')
            .reply(200, { ok: true });
        const response = await fetch(`${FAKE_BASE_URL}${FAKE_PATH}`, { method: 'PUT', body: 'hello' });
        assert.strictEqual(response.ok, true);
    });

    it('test fetch put works 202', async () => {
        nock(FAKE_BASE_URL)
            .put(FAKE_PATH, 'hello')
            .reply(202, { ok: true });
        const response = await fetch(`${FAKE_BASE_URL}${FAKE_PATH}`, { method: 'PUT', body: 'hello' });
        assert.strictEqual(response.ok, true);
    });

    it('test fetch stops on 401 with custom headers (basic auth)', async () => {
        nock(FAKE_BASE_URL)
            .get(FAKE_PATH)
            .matchHeader('Authorization', 'Basic thisShouldBeAnAuthHeader')
            .reply(401, { ok: false });

        const response = await fetch(`${FAKE_BASE_URL}${FAKE_PATH}`,
            { 
                method: 'GET', 
                headers: { Authorization: 'Basic thisShouldBeAnAuthHeader' } 
            }
        );
        assert.strictEqual(response.ok, false);
    });

    it('test disable retry', async () => {
        nock(FAKE_BASE_URL)
            .get(FAKE_PATH)
            .reply(500);
        const response = await fetch(`${FAKE_BASE_URL}${FAKE_PATH}`, { method: 'GET', retryOptions: false });
        assert.strictEqual(response.statusText, 'Internal Server Error');
    });

    it('test get retry with default settings 500 then 200', async () => {
        nock(FAKE_BASE_URL)
            .get(FAKE_PATH)
            .twice()
            .reply(500);
        nock(FAKE_BASE_URL)
            .get(FAKE_PATH)
            .reply(200, { ok: true });
        const response = await fetch(`${FAKE_BASE_URL}${FAKE_PATH}`, { method: 'GET' });
        assert(nock.isDone());
        assert(response.ok);
        assert.strictEqual(response.statusText, 'OK');
        assert.strictEqual(response.status, 200);
    });

    it('test get retry with default settings 500 then 200 with auth headers set', async () => {
        nock(FAKE_BASE_URL)
            .get(FAKE_PATH)
            .matchHeader('Authorization', 'Basic thisShouldBeAnAuthHeader')
            .twice()
            .reply(500);
        nock(FAKE_BASE_URL)
            .get(FAKE_PATH)
            .matchHeader('Authorization', 'Basic thisShouldBeAnAuthHeader')
            .reply(200, { ok: true });
        const response = await fetch(`${FAKE_BASE_URL}${FAKE_PATH}`, 
            { 
                method: 'GET', headers: { Authorization: 'Basic thisShouldBeAnAuthHeader' }  
            });
        assert(nock.isDone());
        assert(response.ok);
        assert.strictEqual(response.statusText, 'OK');
        assert.strictEqual(response.status, 200);
    });

    it('test retry with default settings 400', async () => {
        nock(FAKE_BASE_URL)
            .get(FAKE_PATH)
            .reply(400);
        const response = await fetch(`${FAKE_BASE_URL}${FAKE_PATH}`, { method: 'GET' });
        assert(nock.isDone());
        assert(!response.ok);
        assert.strictEqual(response.statusText, 'Bad Request');
        assert.strictEqual(response.status, 400);
    });

    it('test retry with default settings 404', async () => {
        nock(FAKE_BASE_URL)
            .get(FAKE_PATH)
            .reply(404);
        const response = await fetch(`${FAKE_BASE_URL}${FAKE_PATH}`, { method: 'GET' });
        assert(nock.isDone());
        assert(!response.ok);
        assert.strictEqual(response.statusText, 'Not Found');
        assert.strictEqual(response.status, 404);
    });

    it('test retry with default settings 300', async () => {
        nock(FAKE_BASE_URL)
            .get(FAKE_PATH)
            .reply(300);
        const response = await fetch(`${FAKE_BASE_URL}${FAKE_PATH}`, { method: 'GET' });
        assert(nock.isDone());
        assert(!response.ok);
        assert.strictEqual(response.statusText, 'Multiple Choices');
        assert.strictEqual(response.status, 300);
    });
    it('test network timeout 200', async () => {
        nock(FAKE_BASE_URL)
            .put(FAKE_PATH, 'hello')
            .reply(200, { ok: true });
        const response = await fetch(`${FAKE_BASE_URL}${FAKE_PATH}`, { method: 'PUT', body: 'hello', retryOptions: { retryMaxDuration: 1000 } });
        assert.strictEqual(response.ok, true);
    });

    it('test retry timeout on 404 response', async () => {
        nock(FAKE_BASE_URL)
            .get(FAKE_PATH)
            .thrice()
            .reply(404);

        const response = await fetch(`${FAKE_BASE_URL}${FAKE_PATH}`, {
            method: 'GET',
            retryOptions: {
                retryMaxDuration: 500,
                retryOnHttpResponse: (res) => { return !res.ok; }
            }
        });
        assert(nock.isDone());
        assert.strictEqual(response.statusText, 'Not Found');
        assert.strictEqual(response.status, 404);
    });

    it('test retry with retryInitialDelay > retryMaxDuration, (no retry)', async () => {
        nock(FAKE_BASE_URL)
            .get(FAKE_PATH)
            .twice()
            .reply(505);
        const timer = new Timer();
        const response = await fetch(`${FAKE_BASE_URL}${FAKE_PATH}`,
            {
                method: 'GET', retryOptions: {
                    retryInitialDelay: 5000,
                    retryMaxDuration: 1000
                }
            });
        assert.ok(timer.isBetween(0, 100), "Should have taken < 100ms");
        assert(!nock.isDone()); // should fail on first fetch call
        nock.cleanAll();
        assert.strictEqual(response.statusText, 'HTTP Version Not Supported');
        assert.strictEqual(response.status, 505);
    });

    it('test retry with custom settings', async () => {
        nock(FAKE_BASE_URL)
            .get(FAKE_PATH)
            .twice()
            .reply(403);
        nock(FAKE_BASE_URL)
            .get(FAKE_PATH)
            .reply(200);
        const response = await fetch(`${FAKE_BASE_URL}${FAKE_PATH}`,
            {
                method: 'GET', retryOptions: {
                    retryInitialDelay: 200,
                    retryMaxDuration: 1000,
                    retryOnHttpResponse: (response) => {
                        return !response.ok;
                    }
                }
            });
        assert(nock.isDone());
        assert.strictEqual(response.statusText, 'OK');
        assert.strictEqual(response.status, 200);
    });

    it('test retry with async retryOnHttpResponse', async () => {
        nock(FAKE_BASE_URL)
            .get(FAKE_PATH)
            .twice()
            .reply(403);
        nock(FAKE_BASE_URL)
            .get(FAKE_PATH)
            .reply(200);
        const response = await fetch(`${FAKE_BASE_URL}${FAKE_PATH}`,
            {
                method: 'GET', retryOptions: {
                    retryInitialDelay: 200,
                    retryMaxDuration: 1000,
                    retryOnHttpResponse: async (response) => {
                        return Promise.resolve(!response.ok);
                    }
                }
            });
        assert(nock.isDone());
        assert.strictEqual(response.statusText, 'OK');
        assert.strictEqual(response.status, 200);
    });

    it('do not retry on some HTTP codes', async () => {
        nock(FAKE_BASE_URL)
            .get(FAKE_PATH)
            .twice()
            .reply(401);
        nock(FAKE_BASE_URL)
            .get(FAKE_PATH)
            .reply(200);
        const response = await fetch(`${FAKE_BASE_URL}${FAKE_PATH}`,
            {
                method: 'GET', retryOptions: {
                    retryInitialDelay: 200,
                    retryMaxDuration: 1000,
                    retryOnHttpResponse: (response) => {
                        return response.status !== 401;
                    }
                }
            });
        assert(!nock.isDone()); // nock should not have gotten all calls
        assert.strictEqual(response.statusText, 'Unauthorized');
        assert.strictEqual(response.status, 401);

        // clean up nock
        nock.cleanAll();
    });

    it('do not retry on some HTTP codes and custom headers', async () => {
        nock(FAKE_BASE_URL)
            .get(FAKE_PATH)
            .matchHeader('Authorization', 'Basic thisShouldBeAnAuthHeader')
            .twice()
            .reply(401);
        nock(FAKE_BASE_URL)
            .get(FAKE_PATH)
            .reply(200);
        const response = await fetch(`${FAKE_BASE_URL}${FAKE_PATH}`,
            {
                method: 'GET', 
                headers: {
                    Authorization: 'Basic thisShouldBeAnAuthHeader'
                },
                retryOptions: {
                    retryInitialDelay: 200,
                    retryMaxDuration: 1000,
                    retryOnHttpResponse: (response) => {
                        return response.status !== 401;
                    }
                }
            });
        assert(!nock.isDone()); // nock should not have gotten all calls
        assert.strictEqual(response.statusText, 'Unauthorized');
        assert.strictEqual(response.status, 401);

        // clean up nock
        nock.cleanAll();
    });

    it('test retry with small interval', async () => {
        nock(FAKE_BASE_URL)
            .persist()
            .get(FAKE_PATH)
            .reply(404);
        const response = await fetch(`${FAKE_BASE_URL}${FAKE_PATH}`,
            {
                method: 'GET', retryOptions: {
                    retryInitialDelay: 10,
                    retryMaxDuration: 2500
                }
            });
        assert(nock.isDone());
        nock.cleanAll(); // clean persisted nock
        assert.strictEqual(response.statusText, 'Not Found');
        assert.strictEqual(response.status, 404);

    }).timeout(3000);

    it('test retry with malformed settings', async () => {
        let threw = false;
        try {
            await fetch(`${FAKE_BASE_URL}${FAKE_PATH}`, { method: 'GET', retryOptions: { retryMaxDuration: 'hello' } });
        } catch (e) {
            assert.strictEqual(e.message, "`retryMaxDuration` must not be a negative integer");
            threw = true;
        }
        assert.ok(threw);

        threw = false;
        try {
            await fetch(`${FAKE_BASE_URL}${FAKE_PATH}`, { method: 'GET', retryOptions: { retryInitialDelay: -123425 } });
        } catch (e) {
            assert.strictEqual(e.message, "`retryInitialDelay` must not be a negative integer");
            threw = true;
        }
        assert.ok(threw);

        threw = false;
        try {
            await fetch(`${FAKE_BASE_URL}${FAKE_PATH}`, { method: 'GET', retryOptions: { retryOnHttpResponse: 123425 } });
        } catch (e) {
            assert.strictEqual(e.message, "'retryOnHttpResponse' must be a function: 123425");
            threw = true;
        }
        assert.ok(threw);
        
        threw = false;
        try {
            await fetch(`${FAKE_BASE_URL}${FAKE_PATH}`, { method: 'GET', retryOptions: { retryOnHttpError: 123425 } });
        } catch (e) {
            assert.strictEqual(e.message, "'retryOnHttpError' must be a function: 123425");
            threw = true;
        }
        assert.ok(threw);

        threw = false;
        try {
            await fetch(`${FAKE_BASE_URL}${FAKE_PATH}`, { method: 'GET', retryOptions: { retryBackoff: 0 } });
            // retryBackoff must be greater than zero
        } catch (e) {
            assert.strictEqual(e.message, "`retryBackoff` must be a positive integer >= 1");
            threw = true;
        }
        assert.ok(threw);

        threw = false;
        try {
            await fetch(`${FAKE_BASE_URL}${FAKE_PATH}`, { method: 'GET', retryOptions: { retryBackoff: '21rgvfdb;wt' } });
        } catch (e) {
            assert.strictEqual(e.message, "`retryBackoff` must be a positive integer >= 1");
            threw = true;
        }
        assert.ok(threw);

        threw = false;
        try {
            await fetch(`${FAKE_BASE_URL}${FAKE_PATH}`, { method: 'GET', retryOptions: { socketTimeout: '21rgvfdb;wt' } });
        } catch (e) {
            assert.strictEqual(e.message, "`socketTimeout` must not be a negative integer");
            threw = true;
        }
        assert.ok(threw);
    });

    it("verifies handling of socket timeout when socket times out (after first failure)", async () => {
        const socketTimeout = 500;

        console.log("!! Test http server ----------");
        // The test needs to be able to control the server socket
        // (which nock or whatever-http-mock can't).
        // So here we are, creating a dummy very simple http server.

        const hostname = "127.0.0.1";
        const port = await getPort({ port: 8000 });

        const waiting = socketTimeout * 10; // time to wait for requests > 0
        let requestCounter = 0;
        const server = http.createServer((req, res) => {
            if (requestCounter === 0) { // let first request fail
                requestCounter++;
                res.statusCode = 500;
                res.setHeader('Content-Type', 'text/plain');
                res.end('Fail \n');
            } else {
                setTimeout(function () {
                    res.statusCode = 200;
                    res.setHeader('Content-Type', 'text/plain');
                    res.end('Worked! \n');
                }, waiting);
            }
        });

        server.listen(port, hostname, () => {
            console.log(`Dummy HTTP Test server running at http://${hostname}:${port}/`);
        });

        const retry = {
            retryMaxDuration: 300,
            socketTimeout: socketTimeout,
            forceSocketTimeout: true
        };
        try {
            await fetch(`http://${hostname}:${port}`, { method: 'GET', retryOptions: retry });
            assert.fail("Should have timed out!");
        } catch (e) {
            console.log(e);
            assert(e.message.includes("network timeout"));
            assert(e.type === "request-timeout");
        } finally {
            server.close();
        }
    });

    it("verifies handling of socket timeout when socket times out - use retryMax as timeout value (after first failure)", async () => {
        const socketTimeout = 50000;
        console.log("!! Test http server ----------");
        // The test needs to be able to control the server socket
        // (which nock or whatever-http-mock can't).
        // So here we are, creating a dummy very simple http server.

        const hostname = "127.0.0.1";
        const port = await getPort({ port: 8000 });

        const waiting = 600; // time to wait for requests > 0
        let requestCounter = 0;
        const server = http.createServer((req, res) => {
            if (requestCounter === 0) { // let first request fail
                requestCounter++;
                res.statusCode = 500;
                res.setHeader('Content-Type', 'text/plain');
                res.end('Fail \n');
            } else {
                setTimeout(function () {
                    res.statusCode = 200;
                    res.setHeader('Content-Type', 'text/plain');
                    res.end('Worked! \n');
                }, waiting);
            }
        });

        server.listen(port, hostname, () => {
            console.log(`Dummy HTTP Test server running at http://${hostname}:${port}/`);
        });

        const retry = {
            retryMaxDuration: waiting,
            socketTimeout: socketTimeout,
            forceSocketTimeout: false,
            retryOnHttpResponse: function (response) {
                if (response.status === 500 && response.statusText === "Internal Server Error") {
                    // retry on first failed attempt: 500 with Internal Server Error
                    return true;
                }
            }
        };
        try {
            await fetch(`http://${hostname}:${port}`, { method: 'GET', retryOptions: retry });
            assert.fail("Should have timed out!");
        } catch (e) {
            console.log(e);
            assert(e.message.includes("network timeout"));
            assert(e.type === "request-timeout");
        } finally {
            server.close();
        }
    });

    it("verifies handling of socket timeout when socket does not time out (works after initial failure)", async () => {
        const socketTimeout = 5000;

        console.log("!! Test http server ----------");
        // The test needs to be able to control the server socket
        // (which nock or whatever-http-mock can't).
        // So here we are, creating a dummy very simple http server.

        const hostname = "127.0.0.1";
        const port = await getPort({ port: 8000 });

        const waiting = socketTimeout / 5; // time to wait for requests > 0
        let requestCounter = 0;
        const server = http.createServer((req, res) => {
            if (requestCounter === 0) { // let first request fail
                requestCounter++;
                res.statusCode = 500;
                res.setHeader('Content-Type', 'text/plain');
                res.end('Fail \n');
            } else {
                setTimeout(function () { // let second request pass
                    res.statusCode = 200;
                    res.setHeader('Content-Type', 'text/plain');
                    res.end('Worked! \n');
                }, waiting);
            }
        });

        server.listen(port, hostname, () => {
            console.log(`Dummy HTTP Test server running at http://${hostname}:${port}/`);
        });

        const retry = {
            retryMaxDuration: 10000,
            socketTimeout: socketTimeout,
            forceSocketTimeout: true,
            retryOnHttpResponse: function (response) {
                if (response.status === 500 && response.statusText === "Internal Server Error") {
                    // retry on first failed attempt: 500 with Internal Server Error
                    return true;
                }
            }
        };

        const result = await fetch(`http://${hostname}:${port}`, { method: 'GET', retryOptions: retry });
        assert.ok(result.status === 200);
        console.error(`result timeout ${result.timeout} vs socketTimeout ${socketTimeout}`);
        assert.ok(result.timeout === socketTimeout);

        server.close();
    });

    it("Verifies the parameter options is not required", async () => {
        nock(FAKE_BASE_URL)
            .get(FAKE_PATH)
            .reply(200, { ok: true });
        const response = await fetch(`${FAKE_BASE_URL}${FAKE_PATH}`);
        assert.strictEqual(response.ok, true);
    });
<<<<<<< HEAD
    
    it("doesn't modify the passed in options", async () => {
        nock(FAKE_BASE_URL)
            .get(FAKE_PATH)
            .reply(200, { ok: true });
        
        const options = {
            retryOptions: {
                retryMaxDuration: 3000
            }
        };
        
        await fetch(`${FAKE_BASE_URL}${FAKE_PATH}`, options);

        assert.strictEqual(options.retryOptions.retryMaxDuration, 3000);
=======
});

describe('test fetch retry on http errors (throw exceptions)', () => {
    afterEach(() => {
        assert(nock.isDone);
        nock.cleanAll();
    });

    it('test get retry with default settings invalid error code then 200 with auth headers set', async () => {
        nock(FAKE_BASE_URL)
            .get(FAKE_PATH)
            .matchHeader('Authorization', 'Basic thisShouldBeAnAuthHeader')
            .twice()
            .replyWithError({
                message: 'something awful happened',
                code: 'INVALID ERROR CODE',
            });
        nock(FAKE_BASE_URL)
            .get(FAKE_PATH)
            .matchHeader('Authorization', 'Basic thisShouldBeAnAuthHeader')
            .reply(200, { ok: true });
        const response = await fetch(`${FAKE_BASE_URL}${FAKE_PATH}`, 
            { 
                method: 'GET', headers: { Authorization: 'Basic thisShouldBeAnAuthHeader' }  
            });
        assert(nock.isDone());
        assert(response.ok);
        assert.strictEqual(response.statusText, 'OK');
        assert.strictEqual(response.status, 200);
    });

    it('error 3 times with 503 then succeed', async () => {
        nock(FAKE_BASE_URL)
            .get(FAKE_PATH)
            .thrice()
            .replyWithError({
                message: 'something awful happened',
                code: '503',
            });
        nock(FAKE_BASE_URL)
            .get(FAKE_PATH)
            .reply(200, { ok: true });
        const response = await fetch(`${FAKE_BASE_URL}${FAKE_PATH}`, { method: 'GET' });
        assert(nock.isDone());
        assert.strictEqual(response.statusText, 'OK');
        assert.strictEqual(response.status, 200);
    }).timeout(3000);

    it('timeout retrying on error 503 [custom retryMaxDuration]', async () => {
        nock(FAKE_BASE_URL)
            .get(FAKE_PATH)
            .thrice()
            .replyWithError({
                message: 'something awful happened',
                code: '503',
            });
        const timer = new Timer();
        try {
            await fetch(`${FAKE_BASE_URL}${FAKE_PATH}`, { method: 'GET', retryOptions: { retryMaxDuration: 700 } });
            assert.fail("Should have thrown an error!");
        } catch (e) {
            assert(nock.isDone());
            assert.strictEqual(e.message, 'request to https://fakeurl.com/image/test.png failed, reason: something awful happened');
            assert.strictEqual(e.code, '503');
        }
        console.log(`ellapsed: ${timer.ellapsed}`);
        assert.ok(timer.isBetween(300, 500), "Should have taken approximately 400ms");
    });
    it('test network timeout [custom retryMaxDuration]', async () => {
        nock(FAKE_BASE_URL)
            .get(FAKE_PATH)
            .once()
            .replyWithError({
                message: 'something awful happened',
                code: '503',
            });
        try {
            await fetch(`${FAKE_BASE_URL}${FAKE_PATH}`, { method: 'GET', retryOptions: { retryMaxDuration: 2 } });
            assert.fail("Should have thrown an error!");
        } catch (e) {
            assert(e.message.includes("network timeout"));
            assert(e.type === "request-timeout");
        }
        assert(nock.isDone());
    });
    it('test network timeout is retried once [mocked]', async () => {
        nock(FAKE_BASE_URL)
            .get(FAKE_PATH)
            .delayConnection(5000) // 5 seconds
            .reply(200);
        nock(FAKE_BASE_URL)
            .get(FAKE_PATH)
            .reply(200);

        const response = await fetch(`${FAKE_BASE_URL}${FAKE_PATH}`, { method: 'GET', retryOptions: { retryMaxDuration: 2000 } });
        assert(nock.isDone());
        assert.strictEqual(response.statusText, 'OK');
        assert.strictEqual(response.status, 200);
    });
    it('test network timeout again after it is retried once [mocked]', async () => {
        nock(FAKE_BASE_URL)
            .get(FAKE_PATH)
            .delayConnection(1000) // 5 seconds
            .reply(200);
        nock(FAKE_BASE_URL)
            .get(FAKE_PATH)
            .delayConnection(1000) // 5 seconds
            .reply(200);
        try {
            await fetch(`${FAKE_BASE_URL}${FAKE_PATH}`, { method: 'GET', retryOptions: { retryMaxDuration: 1000 } });
            assert.fail("Should have thrown an error!");
        } catch (e) {
            assert(e.message.includes("network timeout"));
            assert(e.type === "request-timeout");
            assert(nock.isDone());
        }
    });

    it('timeout retrying on error ECONNRESET', async () => {
        const systemError = new FetchError('socket hang up', 'system', {
            code: 'ECONNRESET'
        });
        nock(FAKE_BASE_URL)
            .get(FAKE_PATH)
            .thrice()
            .replyWithError(systemError);
        const timer = new Timer();
        try {
            await fetch(`${FAKE_BASE_URL}${FAKE_PATH}`, { method: 'GET', retryOptions: { retryMaxDuration: 700 } });
            assert.fail("Should have thrown an error!");
        } catch (e) {
            assert(nock.isDone());
            assert.strictEqual(e.message, 'request to https://fakeurl.com/image/test.png failed, reason: socket hang up');
            assert.strictEqual(e.code, 'ECONNRESET');
        }
        console.log(`ellapsed: ${timer.ellapsed}`);
        assert.ok(timer.isBetween(300, 500), "Should have taken approximately 400ms");
    });
    it('retry on error ECONNRESET 3 times then succeed', async () => {
        const systemError = new FetchError('socket hang up', 'system', {
            code: 'ECONNRESET'
        });
        nock(FAKE_BASE_URL)
            .get(FAKE_PATH)
            .thrice()
            .replyWithError(systemError);
        nock(FAKE_BASE_URL)
            .get(FAKE_PATH)
            .reply(200, { ok: true });
        const response = await fetch(`${FAKE_BASE_URL}${FAKE_PATH}`, { method: 'GET' });
        assert(nock.isDone());
        assert.strictEqual(response.statusText, 'OK');
        assert.strictEqual(response.status, 200);
    }).timeout(3000);
    it('retry on error ENOTFOUND 3 times then succeed', async () => {
        const systemError = new FetchError('getaddrinfo ENOTFOUND', 'system', {
            code: 'ENOTFOUND'
        });
        nock(FAKE_BASE_URL)
            .get(FAKE_PATH)
            .thrice()
            .replyWithError(systemError);
        nock(FAKE_BASE_URL)
            .get(FAKE_PATH)
            .reply(200, { ok: true });
        const response = await fetch(`${FAKE_BASE_URL}${FAKE_PATH}`, { method: 'GET' });
        assert(nock.isDone());
        assert.strictEqual(response.statusText, 'OK');
        assert.strictEqual(response.status, 200);
    }).timeout(3000);
    it('retry on error ETIMEDOUT 3 times then succeed', async () => {
        const systemError = new FetchError('connect ETIMEDOUT 1.1.2:443', 'system', {
            code: 'ETIMEDOUT'
        });
        nock(FAKE_BASE_URL)
            .get(FAKE_PATH)
            .thrice()
            .replyWithError(systemError);
        nock(FAKE_BASE_URL)
            .get(FAKE_PATH)
            .reply(200, { ok: true });
        const response = await fetch(`${FAKE_BASE_URL}${FAKE_PATH}`, { method: 'GET' });
        assert(nock.isDone());
        assert.strictEqual(response.statusText, 'OK');
        assert.strictEqual(response.status, 200);
    }).timeout(3000);
    it('retry on error ECONNREFUSED 3 times then succeed', async () => {
        const systemError = new FetchError('connect ECONNREFUSED 1.1.2:443', 'system', {
            code: 'ECONNREFUSED'
        });
        nock(FAKE_BASE_URL)
            .get(FAKE_PATH)
            .thrice()
            .replyWithError(systemError);
        nock(FAKE_BASE_URL)
            .get(FAKE_PATH)
            .reply(200, { ok: true });
        const response = await fetch(`${FAKE_BASE_URL}${FAKE_PATH}`, { method: 'GET' });
        assert(nock.isDone());
        assert.strictEqual(response.statusText, 'OK');
        assert.strictEqual(response.status, 200);
    }).timeout(3000);
    it.skip('timeout retrying on ENOTFOUND (not mocked)', async () => {
        try {
            await fetch('http://domain.invalid', { method: 'GET', retryOptions: { retryMaxDuration: 2000 } });
            assert.fail("Should have thrown an error!");
        } catch (e) {
            assert.ok(e.message.includes('getaddrinfo ENOTFOUND'));
            assert.strictEqual(e.code, 'ENOTFOUND');
        }
    }).timeout(3000);

    it('succeed after retry -- node-fetch wraps non-system errors in FetchError', async () => {
        const error = new Error('Parse Error: Response overflow');
        nock(FAKE_BASE_URL)
            .get(FAKE_PATH)
            .thrice()
            .replyWithError(error);
        nock(FAKE_BASE_URL)
            .get(FAKE_PATH)
            .reply(200, { ok: true });
        const response = await fetch(`${FAKE_BASE_URL}${FAKE_PATH}`, { method: 'GET' });
        assert(nock.isDone());
        assert.strictEqual(response.statusText, 'OK');
        assert.strictEqual(response.status, 200);
    });
    it('succeed after retry  -- node-fetch wraps incorrectly formatted errors in FetchError', async () => {
        nock(FAKE_BASE_URL)
            .get(FAKE_PATH)
            .thrice()
            .replyWithError('fake error');
        nock(FAKE_BASE_URL)
            .get(FAKE_PATH)
            .reply(200, { ok: true });
        const response = await fetch(`${FAKE_BASE_URL}${FAKE_PATH}`, { method: 'GET' });
        assert(nock.isDone());
        assert.strictEqual(response.statusText, 'OK');
        assert.strictEqual(response.status, 200);
>>>>>>> 70ae6cc6
    });
});<|MERGE_RESOLUTION|>--- conflicted
+++ resolved
@@ -852,7 +852,6 @@
         const response = await fetch(`${FAKE_BASE_URL}${FAKE_PATH}`);
         assert.strictEqual(response.ok, true);
     });
-<<<<<<< HEAD
     
     it("doesn't modify the passed in options", async () => {
         nock(FAKE_BASE_URL)
@@ -868,7 +867,7 @@
         await fetch(`${FAKE_BASE_URL}${FAKE_PATH}`, options);
 
         assert.strictEqual(options.retryOptions.retryMaxDuration, 3000);
-=======
+    });
 });
 
 describe('test fetch retry on http errors (throw exceptions)', () => {
@@ -1107,6 +1106,5 @@
         assert(nock.isDone());
         assert.strictEqual(response.statusText, 'OK');
         assert.strictEqual(response.status, 200);
->>>>>>> 70ae6cc6
     });
 });