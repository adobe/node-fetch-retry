--- conflicted
+++ resolved
@@ -892,11 +892,8 @@
             assert(nock.isDone());
             assert.strictEqual(e.message, 'request to https://fakeurl.com/image/test.png failed, reason: socket hang up');
             assert.strictEqual(e.code, 'ECONNRESET');
-<<<<<<< HEAD
             assert.strictEqual(e.type, 'system');
             assert.strictEqual(e.name, 'FetchError');
-=======
->>>>>>> 531f3e85
         }
         console.log(`ellapsed: ${timer.ellapsed}`);
         assert.ok(timer.isBetween(300, 500), "Should have taken approximately 400ms");
@@ -965,19 +962,6 @@
         assert.strictEqual(response.statusText, 'OK');
         assert.strictEqual(response.status, 200);
     }).timeout(3000);
-<<<<<<< HEAD
-=======
-    it.skip('timeout retrying on ENOTFOUND (not mocked)', async () => {
-        try {
-            await fetch('http://domain.invalid', { method: 'GET', retryOptions: { retryMaxDuration: 2000 } });
-            assert.fail("Should have thrown an error!");
-        } catch (e) {
-            assert.ok(e.message.includes('getaddrinfo ENOTFOUND'));
-            assert.strictEqual(e.code, 'ENOTFOUND');
-        }
-    }).timeout(3000);
->>>>>>> 531f3e85
-
     it('succeed after retry -- node-fetch wraps non-system errors in FetchError', async () => {
         const error = new Error('Parse Error: Response overflow');
         nock(FAKE_BASE_URL)
@@ -1005,7 +989,6 @@
         assert.strictEqual(response.statusText, 'OK');
         assert.strictEqual(response.status, 200);
     });
-<<<<<<< HEAD
 });
 
 describe('test fetch retry on http errors (not mocked)', () => {
@@ -1057,6 +1040,4 @@
             assert.strictEqual(e.name, 'TypeError');
         }
     });
-=======
->>>>>>> 531f3e85
 });